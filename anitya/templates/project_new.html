--- conflicted
+++ resolved
@@ -94,26 +94,15 @@
 
     var examples = {};
     var more_info = {};
-<<<<<<< HEAD
-=======
     var default_regex = {};
 
->>>>>>> d05e40bb
     {% for plugin in plugins -%}
       {%- autoescape false -%}
 
         examples["{{ plugin.name }}"]="{{ plugin.examples | format_examples }}";
         more_info["{{ plugin.name }}"]="{{ plugin.more_info}}";
-<<<<<<< HEAD
-
-        {% if plugin.default_regex %}
-          var _default_regex = '{{ plugin.default_regex }}';
-        {% endif %}
-
-=======
         default_regex["{{ plugin.name }}"]="{{ plugin.default_regex }}";
 
->>>>>>> d05e40bb
       {%- endautoescape -%}
     {%- endfor %}
 
@@ -160,15 +149,6 @@
 
     $('#example_urls').html(examples[str]);
 
-<<<<<<< HEAD
-    var temp = _default_regex;
-    temp = temp.replace('<project name>', $('#name').val());
-    $('#regex_example_txt').html('<div id="default_regex_txt">' + temp + '</div>');
-
-    if (more_info[str]){
-      $('#example_urls').append('<br> <span id="more-info"> ' + more_info[str] + '</span>');
-    }
-=======
     if (more_info[str] != 'None') {
       $('#example_urls').append('<br> <span id="more-info"> ' + more_info[str] + '</span>');
     }
@@ -178,7 +158,6 @@
       temp = temp.replace('{project name}', $('#name').val());
     }
     $('#regex_example_txt').html('<div id="default_regex_txt">' + temp + '</div>');
->>>>>>> d05e40bb
   };
 
   function show_similar_projects(_url, type) {
